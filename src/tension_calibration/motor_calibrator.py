#############################################################################
#                           The Motor Calibrator Class.                     #
# This class implement a calibration algorithm to tune the motors           #
# of a cable-driven continuum soft arm.                                     #              
# This algorithm try to be agnostic on motors' type/model, using            #
# the modularity of ROS. The output of the class is a timeseries of         #
# ROS topic (std_msgs/Float32MultiArray) of the n° of turns.                #
#If the n° of turns is equal to -1, it does means to turn off the motor.    #
#############################################################################

import numpy as np
import rospy
from std_msgs.msg import Float32MultiArray

import os
import csv
import pandas as pd

### Global Variables ###
proboscis_ns            = "/proboscis"
turns_topic_name        = proboscis_ns + "/cmd_turns"
current_topic_name      = proboscis_ns + "/read_currents"
class_ns                = "/motor_calibrator"
QUEUE_SIZE              = 10
DISABLE_TORQUE_REQUEST  = -1
NODE_FREQUENCY          = rospy.get_param(class_ns + "/node_frequency")    # [Hz]
SLEEP_TIME              = rospy.get_param(class_ns + "/sleep_time")
<<<<<<< HEAD
PACKAGE_PATH            = os.path.expanduser('~') + "/catkin_ws/src/tension_calibration"
CURRENT_CSV_FILENAME    = "/data/current_position.csv"
=======
MOTOR_INNER_TIME        = 0.5                                               #[s]
FLOATING_NUMBER         = 2
FLOAT_TOLERANCE         = 1e-2
>>>>>>> 9ee8072c

### Class Definition ###
class Motor_Calibrator:
    def __init__(self, n_motors):
        # Subscriber/Publisher
        self.pub_obj = rospy.Publisher(turns_topic_name, Float32MultiArray, queue_size=QUEUE_SIZE)
        self.sub_obj = rospy.Subscriber(current_topic_name, Float32MultiArray, self.currents_callback)

        # Shutdown Callback
        rospy.on_shutdown(self.shutdown_callback)
        
        # Init n° of motors
        self.n_motors = n_motors

        # Calibration Parameters
        self.max_turns = rospy.get_param(class_ns + "/max_turns")
        self.turns_trial = rospy.get_param(class_ns + "/turns_trial")
        self.turns_resolution = np.round(self.max_turns/self.turns_trial, 3)

        # Currents storing timeseries
        self.read_currents = Float32MultiArray()

        # Create csv file to store currents
        self.fieldnames = ['Current ']*self.n_motors
        for i in range(len(self.fieldnames)):
            self.fieldnames[i] += str(i + 1)
        
        self.init_dataset()

        # Actual Commanded Turns
        self.cmd_turns = Float32MultiArray()
        self.cmd_turns.data = [DISABLE_TORQUE_REQUEST]*self.n_motors    # Init to zeros
        self.publish_turns()

        # To Calibrate Motors Queue
        self.uncalibrated_motors = [*range(self.n_motors)]
        self.calibrated_motors = []

        # draw motor from the queue
        self.draw_motor_from_queue()

        # Start the Main Loop
        self.timer_obj = rospy.Timer(rospy.Duration(1/NODE_FREQUENCY), self.main_loop)
    
    def init_dataset(self):        
        with open(PACKAGE_PATH + CURRENT_CSV_FILENAME, mode='w', newline='') as file:            
            # Create writer obj
            writer = csv.DictWriter(file, fieldnames=self.fieldnames)

            # Create the dataset
            writer.writeheader()

        # Close the file
        file.close()

    # def current2csv(self):
    #     new_data = {}
    #     for i in range(len(self.fieldnames)):
    #         new_data[self.fieldnames[i]] = 

    def currents_callback(self, msg):
        # Storing currents in the private attribute
        self.read_currents = msg
    
    def shutdown_callback(self):
        rospy.logwarn("Calibration terminated. Killing the node and turn off the motors.")
        self.cmd_turns.data = [DISABLE_TORQUE_REQUEST]*self.n_motors
        self.publish_turns()

    def calibration_single_motor(self, motor_id):
        for i in range(self.n_motors):
            # Compute the commanded turns for the motor_id-th motor
            if (i == motor_id):
                if (self.cmd_turns.data[i] >= 0) and (np.round(self.cmd_turns.data[i], FLOATING_NUMBER) < self.max_turns):  # [0, MAX_TURNS]
                    self.cmd_turns.data[i] += self.turns_resolution
                
                elif (self.cmd_turns.data[i] == DISABLE_TORQUE_REQUEST):
                    self.cmd_turns.data[i] = 0.0
                
                elif (np.round(self.cmd_turns.data[i], FLOATING_NUMBER) == np.round(self.max_turns, FLOATING_NUMBER)):
                    rospy.loginfo("Maximum turns reached (%f) of the motor %d", self.cmd_turns.data[i], i)

                    # Turn off all the motors & publish
                    # First initial position
                    self.cmd_turns.data[i] = 0.0
                    self.publish_turns()
                    rospy.sleep(1/NODE_FREQUENCY)

                    # Then disable torque request
                    self.cmd_turns.data[i] = DISABLE_TORQUE_REQUEST
                    self.publish_turns()
                    # wait...
                    rospy.loginfo("Wait for the rest configuration of the robot...")
                    rospy.sleep(SLEEP_TIME)

                    # Then draw next motor from the queue
                    rospy.loginfo("Sleep phase ended. Switch to the next motor.")
                    self.draw_motor_from_queue()
                
                else:
                    rospy.logerr("Invalid value of cmd_turn = %f",  self.cmd_turns.data[i])
                    break

            # Request Torque Disable for the other motors
            else:
                self.cmd_turns.data[i] = DISABLE_TORQUE_REQUEST
    
    def draw_motor_from_queue(self):
        if len(self.uncalibrated_motors) != 0:
            rand_idx = np.random.randint(len(self.uncalibrated_motors))
            # Add at the bottom the result
            self.calibrated_motors.append(self.uncalibrated_motors[rand_idx])
            # Then remove from the queue the motor
            self.uncalibrated_motors.pop(rand_idx)
        else:
            rospy.signal_shutdown("Node terminated.")

    def publish_turns(self):
        self.pub_obj.publish(self.cmd_turns)

    def main_loop(self, event):
        if (len(self.calibrated_motors) != 0):
            self.calibration_single_motor(self.calibrated_motors[-1])
            self.publish_turns()
        else:
            pass<|MERGE_RESOLUTION|>--- conflicted
+++ resolved
@@ -25,14 +25,11 @@
 DISABLE_TORQUE_REQUEST  = -1
 NODE_FREQUENCY          = rospy.get_param(class_ns + "/node_frequency")    # [Hz]
 SLEEP_TIME              = rospy.get_param(class_ns + "/sleep_time")
-<<<<<<< HEAD
-PACKAGE_PATH            = os.path.expanduser('~') + "/catkin_ws/src/tension_calibration"
-CURRENT_CSV_FILENAME    = "/data/current_position.csv"
-=======
 MOTOR_INNER_TIME        = 0.5                                               #[s]
 FLOATING_NUMBER         = 2
 FLOAT_TOLERANCE         = 1e-2
->>>>>>> 9ee8072c
+PACKAGE_PATH            = os.path.expanduser('~') + "/catkin_ws/src/tension_calibration"
+CURRENT_CSV_FILENAME    = "/data/current_position.csv"
 
 ### Class Definition ###
 class Motor_Calibrator:
