<?xml version="1.0"?>
<launch>
    <!-- Load Params from YAML -->
    <rosparam command="load" file="$(find tension_calibration)/config/calibration_params.yaml"/>
    <!-- Tension Calibrator Planner -->
<<<<<<< HEAD
    <node name="tension_calibrator" pkg="tension_calibration" type="tension_calibrator.py" output="screen"/>
=======
    <node name="tension_calibrator" pkg="tension_calibration" type="tension_calibrator.py"/>
    <!-- Motor I/O Node -->
    <node name="motor_io" pkg="proboscis_dyna_io" type="motor_io"/>
>>>>>>> 9ee8072c
</launch><|MERGE_RESOLUTION|>--- conflicted
+++ resolved
@@ -3,11 +3,7 @@
     <!-- Load Params from YAML -->
     <rosparam command="load" file="$(find tension_calibration)/config/calibration_params.yaml"/>
     <!-- Tension Calibrator Planner -->
-<<<<<<< HEAD
-    <node name="tension_calibrator" pkg="tension_calibration" type="tension_calibrator.py" output="screen"/>
-=======
     <node name="tension_calibrator" pkg="tension_calibration" type="tension_calibrator.py"/>
     <!-- Motor I/O Node -->
-    <node name="motor_io" pkg="proboscis_dyna_io" type="motor_io"/>
->>>>>>> 9ee8072c
+    <node name="motor_io" pkg="proboscis_dyna_io" type="motor_io"/>    
 </launch>